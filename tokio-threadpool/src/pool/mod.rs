--- conflicted
+++ resolved
@@ -50,11 +50,7 @@
     // A worker is a thread that is processing the work queue and polling
     // futures.
     //
-<<<<<<< HEAD
-    // The number of workers will *usually* be a small.
-=======
     // The number of workers will *usually* be small.
->>>>>>> 32357490
     pub workers: Arc<[worker::Entry]>,
 
     // Completes the shutdown process when the `ThreadPool` and all `Worker`s get dropped.
@@ -342,10 +338,6 @@
         }
 
         let trigger = match self.trigger.upgrade() {
-<<<<<<< HEAD
-=======
-            // The pool is shutting down.
->>>>>>> 32357490
             None => {
                 // The pool is shutting down.
                 return;
