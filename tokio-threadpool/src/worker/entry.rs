--- conflicted
+++ resolved
@@ -1,22 +1,13 @@
 use park::{BoxPark, BoxUnpark};
-<<<<<<< HEAD
-use task::{Task, Queue, Registry};
-=======
-use task::Task;
->>>>>>> 39dc5706
+use task::{Registry, Task};
 use worker::state::{State, PUSHED_MASK};
 
 use std::cell::UnsafeCell;
 use std::fmt;
 use std::sync::Arc;
-<<<<<<< HEAD
 use std::sync::atomic::{AtomicBool, AtomicUsize, Ordering};
 use std::sync::atomic::Ordering::{Acquire, AcqRel, Relaxed, Release};
 use std::time::Duration;
-=======
-use std::sync::atomic::{AtomicUsize, Ordering};
-use std::sync::atomic::Ordering::{AcqRel, Relaxed};
->>>>>>> 39dc5706
 
 use crossbeam::queue::SegQueue;
 use crossbeam_utils::CachePadded;
@@ -46,7 +37,6 @@
     park: UnsafeCell<Option<BoxPark>>,
 
     // Thread unparker
-<<<<<<< HEAD
     unpark: UnsafeCell<Option<BoxUnpark>>,
 
     registry: UnsafeCell<Option<Registry>>,
@@ -54,12 +44,6 @@
     completed_tasks: SegQueue<Arc<Task>>,
 
     needs_drain: AtomicBool,
-
-    // MPSC queue of jobs submitted to the worker from an external source.
-    pub inbound: Queue,
-=======
-    pub unpark: BoxUnpark,
->>>>>>> 39dc5706
 }
 
 impl WorkerEntry {
@@ -71,17 +55,11 @@
             next_sleeper: UnsafeCell::new(0),
             worker: w,
             stealer: s,
-<<<<<<< HEAD
             park: UnsafeCell::new(Some(park)),
             unpark: UnsafeCell::new(Some(unpark)),
             registry: UnsafeCell::new(Some(Registry::new())),
             completed_tasks: SegQueue::new(),
             needs_drain: AtomicBool::new(false),
-            inbound: Queue::new(),
-=======
-            park: UnsafeCell::new(park),
-            unpark,
->>>>>>> 39dc5706
         }
     }
 
@@ -195,7 +173,7 @@
             state = actual;
         }
 
-        // Unpark the worker
+        // Wakeup the worker
         self.unpark();
     }
 
