--- conflicted
+++ resolved
@@ -656,13 +656,6 @@
         // calling the parker. This is done in a loop as condvars can wakeup
         // spuriously.
         loop {
-<<<<<<< HEAD
-            self.entry().park();
-
-            trace!("    -> wakeup; idx={}", self.id.0);
-
-=======
->>>>>>> 39dc5706
             // Reload the state
             state = self.entry().state.load(Acquire).into();
 
@@ -695,11 +688,7 @@
                 }
             }
 
-            unsafe {
-                (*self.entry().park.get())
-                    .park()
-                    .unwrap();
-            }
+            self.entry().park();
 
             trace!("    -> wakeup; idx={}", self.id.0);
         }
@@ -711,16 +700,9 @@
     ///
     /// Returns `true` if this worker has tasks in its queue.
     fn sleep_light(&self) {
-<<<<<<< HEAD
+        const STEAL_COUNT: usize = 32;
+
         self.entry().park_timeout(Duration::from_millis(0));
-=======
-        const STEAL_COUNT: usize = 32;
-
-        unsafe {
-            (*self.entry().park.get())
-                .park_timeout(Duration::from_millis(0))
-                .unwrap();
-        }
 
         for _ in 0..STEAL_COUNT {
             if let Some(task) = self.pool.queue.pop() {
@@ -729,7 +711,6 @@
                 break;
             }
         }
->>>>>>> 39dc5706
     }
 
     fn entry(&self) -> &Entry {
