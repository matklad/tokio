--- conflicted
+++ resolved
@@ -90,16 +90,12 @@
 thread_local!(static CURRENT_WORKER: Cell<*const Worker> = Cell::new(0 as *const _));
 
 impl Worker {
-<<<<<<< HEAD
-    pub(crate) fn new(id: WorkerId, backup_id: BackupId, pool: Arc<Pool>, trigger: Arc<ShutdownTrigger>) -> Worker {
-=======
     pub(crate) fn new(
         id: WorkerId,
         backup_id: BackupId,
         pool: Arc<Pool>,
         trigger: Arc<ShutdownTrigger>,
     ) -> Worker {
->>>>>>> 32357490
         Worker {
             pool,
             id,
